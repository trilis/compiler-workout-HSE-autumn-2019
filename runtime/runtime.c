--- conflicted
+++ resolved
@@ -18,18 +18,12 @@
 # define TO_DATA(x) ((data*)((char*)(x)-sizeof(int)))
 # define TO_SEXP(x) ((sexp*)((char*)(x)-2*sizeof(int)))
 
-<<<<<<< HEAD
-# define UNBOXED(x) (1)
-# define UNBOX(x)   (x)
-# define BOX(x)     (x)
-=======
 /* # define UNBOXED(x) (((int) (x)) & 0x0001) */
 /* # define UNBOX(x)   (((int) (x)) >> 1) */
 /* # define BOX(x)     ((((int) (x)) << 1) | 0x0001) */
 # define UNBOXED(x) 1
 # define UNBOX(x)   x
 # define BOX(x)     x
->>>>>>> 989ea640
 
 typedef struct {
   int tag; 
